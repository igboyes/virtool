from copy import deepcopy
from pymongo import ReturnDocument
from cerberus import Validator

import virtool.file
import virtool.utils
import virtool.sample
import virtool.sample_analysis
from virtool.handlers.utils import bad_request, compose_regex_query, conflict, insufficient_rights, invalid_query,\
    json_response, no_content, not_found, paginate, protected, unpack_request, validation


async def find(req):
    """
    Find samples, filtering by data passed as URL parameters.

    """
    db = req.app["db"]

    v = Validator({
        "find": {"type": "string", "default": "", "coerce": str},
        "page": {"type": "integer", "coerce": int, "default": 1, "min": 1},
        "per_page": {"type": "integer", "coerce": int, "default": 15, "min": 1, "max": 100}
    }, allow_unknown=True)

    if not v(dict(req.query)):
        return invalid_query(v.errors)

    query = v.document

    rights_filter = [
        # The requesting user is the sample owner
        {
            "user.id": req["client"].user_id
        },
        # The sample rights allow all users to view the sample.
        {
            "all_read": True
        }
    ]

    if req["client"].groups:
        # The sample rights allow owner group members to view the sample and the requesting user is a member of
        # the owner group.
        rights_filter.append({
            "group_read": True,
            "group": {"$in": req["client"].groups}
        })

    base_query = {
        "$or": rights_filter
    }

    db_query = dict()

    term = query.get("find", None)

    if term:
        db_query = compose_regex_query(term, ["name", "user.id"])

    data = await paginate(
        db.samples,
        db_query,
        req.query,
        sort="created_at",
        projection=virtool.sample.LIST_PROJECTION,
        base_query=base_query,
        reverse=True
    )

    return json_response(data)


async def get(req):
    """
    Get a complete sample document.

    """
    document = await req.app["db"].samples.find_one(req.match_info["sample_id"])

    if not document:
        return not_found()

    if not virtool.sample.get_sample_rights(document, req["client"])[0]:
        return insufficient_rights()

    return json_response(virtool.utils.base_processor(document))


@protected("create_sample")
@validation({
    "name": {"type": "string", "minlength": 1, "required": True},
    "host": {"type": "string"},
    "isolate": {"type": "string"},
    "group": {"type": "string"},
    "locale": {"type": "string"},
    "subtraction": {"type": "string", "required": True},
    "files": {"type": "list", "minlength": 1, "maxlength": 2, "required": True}
})
async def create(req):
    db = req.app["db"]
    data = req["data"]

    message = await virtool.sample.check_name(db, req.app["settings"], data["name"])

    if message:
        return conflict(message)

    if req.app["settings"].get("sample_group") == "force_choice":
        try:
            if not await db.groups.count({"_id": data["group"]}):
                return not_found("Group not found")
        except KeyError:
            return bad_request("Server requires a 'group' field for sample creation")

    # Make sure a subtraction host was submitted and it exists.
    if data["subtraction"] not in await db.subtraction.find({"is_host": True}).distinct("_id"):
        return not_found("Subtraction not found")

    # Make sure all of the passed file ids exist.
    if await db.files.count({"_id": {"$in": data["files"]}}) != len(data["files"]):
        return not_found("File id does not exist")

    sample_id = await virtool.utils.get_new_id(db.samples)

    user_id = req["client"].user_id

    document = deepcopy(data)

    settings = req.app["settings"]

    sample_group_setting = settings.get("sample_group")

    # Assign the user"s primary group as the sample owner group if the ``sample_group`` settings is
    # ``users_primary_group``.
    if sample_group_setting == "users_primary_group":
        document["group"] = (await db.users.find_one(user_id, ["primary_group"]))["primary_group"]

    # Make the owner group none if the setting is none.
    elif sample_group_setting == "none":
        document["group"] = "none"

    document.update({
        "_id": sample_id,
        "nuvs": False,
        "pathoscope": False,
        "created_at": virtool.utils.timestamp(),
        "format": "fastq",
        "imported": "ip",
        "quality": None,
        "analyzed": False,
        "hold": True,
        "archived": False,
        "group_read": settings.get("sample_group_read"),
        "group_write": settings.get("sample_group_write"),
        "all_read": settings.get("sample_all_read"),
        "all_write": settings.get("sample_all_write"),
        "subtraction": {
            "id": data["subtraction"]
        },
        "user": {
            "id": user_id
        }
    })

    await db.samples.insert_one(document)

    await virtool.file.reserve(db, req.app["dispatcher"].dispatch, data["files"])

    task_args = {
        "sample_id": sample_id,
        "files": document["files"]
    }

    await req.app["job_manager"].new("create_sample", task_args, document["user"]["id"])

    headers = {
        "Location": "/api/samples/" + sample_id
    }

    return json_response(virtool.utils.base_processor(document), status=201, headers=headers)


@validation({
    "name": {"type": "string", "minlength": 1},
    "host": {"type": "string"},
    "isolate": {"type": "string"},
    "locale": {"type": "string"}
})
async def edit(req):
    """
    Update specific fields in the sample document.

    """
    db = req.app["db"]
    data = req["data"]

    sample_id = req.match_info["sample_id"]

    sample_rights = await db.samples.find_one({"_id": sample_id}, virtool.sample.RIGHTS_PROJECTION)

    if not sample_rights:
        return not_found()

    read, write = virtool.sample.get_sample_rights(sample_rights, req["client"])

    if not read or not write:
        return insufficient_rights()

    message = await virtool.sample.check_name(db, req.app["settings"], data["name"], sample_id=sample_id)

    if message:
        return conflict(message)

    document = await db.samples.find_one_and_update({"_id": sample_id}, {
        "$set": data
    }, return_document=ReturnDocument.AFTER, projection=virtool.sample.LIST_PROJECTION)

    processed = virtool.utils.base_processor(document)

    await req.app["dispatcher"].dispatch("sample", "update", processed)

    return json_response(processed)


@validation({
    "group": {"type": "string"},
    "all_read": {"type": "boolean"},
    "all_write": {"type": "boolean"},
    "group_read": {"type": "boolean"},
    "group_write": {"type": "boolean"}
})
async def set_rights(req):
    """
    Change rights settings for the specified sample document.

    """
    db = req.app["db"]
    data = req["data"]

    sample_id = req.match_info["sample_id"]

    if not await db.samples.count({"_id": sample_id}):
        return not_found()

    user_id = req["client"].user_id
    user_groups = req["client"].groups

    # Only update the document if the connected user owns the samples or is an administrator.
    if "administrator" in user_groups or user_id == await virtool.sample.get_sample_owner(db, sample_id):
        if "group" in data:
            existing_group_ids = await db.groups.distinct("_id")
            existing_group_ids.append("none")

            if data["group"] not in existing_group_ids:
                return not_found("Group does not exist")

        # Update the sample document with the new rights.
        document = await db.samples.find_one_and_update({"_id": sample_id}, {
            "$set": data
        }, return_document=ReturnDocument.AFTER, projection=virtool.sample.RIGHTS_PROJECTION)

        return json_response(document)

    return insufficient_rights("Must be administrator or sample owner")


async def remove(req):
    """
    Remove a sample document and all associated analyses.

    """
    db = req.app["db"]

    sample_id = req.match_info["sample_id"]

    sample_rights = await db.samples.find_one({"_id": sample_id}, virtool.sample.RIGHTS_PROJECTION)

    if not sample_rights:
        return not_found()

    read, write = virtool.sample.get_sample_rights(sample_rights, req["client"])

    if not read or not write:
        return insufficient_rights()

    await virtool.sample.remove_samples(
        db,
        req.app["settings"],
        [sample_id]
    )

    return no_content()


async def list_analyses(req):
    """
    List the analyses associated with the given ``sample_id``.

    """
    db = req.app["db"]

    sample_id = req.match_info["sample_id"]

    sample_rights = await db.samples.find_one({"_id": sample_id}, virtool.sample.RIGHTS_PROJECTION)

    if not sample_rights:
        return not_found()

    read, write = virtool.sample.get_sample_rights(sample_rights, req["client"])

    if not read or not write:
        return insufficient_rights()

    documents = await db.analyses.find({"sample.id": sample_id}, virtool.sample_analysis.LIST_PROJECTION).to_list(None)

    return json_response({
        "total_count": len(documents),
        "documents": [virtool.utils.base_processor(d) for d in documents]
    })


@validation({
    "algorithm": {"type": "string", "required": True, "allowed": ["pathoscope_bowtie", "nuvs"]}
})
async def analyze(req):
    """
    Starts an analysis job for a given sample.

    """
    db = req.app["db"]
    data = req["data"]

    sample_id = req.match_info["sample_id"]

<<<<<<< HEAD
    if not await db.samples.count({"_id": sample_id}):
        return not_found("Sample not found.")

    if not await db.indexes.count({"ready": True}):
        return not_found("Could not find a virus index build. Build at least one index before running analyses.")
=======
    sample_rights = await db.samples.find_one({"_id": sample_id}, virtool.sample.RIGHTS_PROJECTION)

    if not sample_rights:
        return not_found()
>>>>>>> 6ce71f03

    read, write = virtool.sample.get_sample_rights(sample_rights, req["client"])

    if not read or not write:
        return insufficient_rights()

    # Generate a unique _id for the analysis entry
    document = await virtool.sample_analysis.new(
        db,
        req.app["settings"],
        req.app["job_manager"],
        sample_id,
        req["client"].user_id,
        data["algorithm"]
    )

    return json_response(
        virtool.utils.base_processor(document),
        status=201,
        headers={
            "Location": "/api/analyses/{}".format(document["_id"])
        }
    )<|MERGE_RESOLUTION|>--- conflicted
+++ resolved
@@ -333,23 +333,18 @@
 
     sample_id = req.match_info["sample_id"]
 
-<<<<<<< HEAD
-    if not await db.samples.count({"_id": sample_id}):
-        return not_found("Sample not found.")
+    sample_rights = await db.samples.find_one({"_id": sample_id}, virtool.sample.RIGHTS_PROJECTION)
+
+    if not sample_rights:
+        return not_found()
+
+    read, write = virtool.sample.get_sample_rights(sample_rights, req["client"])
+
+    if not read or not write:
+        return insufficient_rights()
 
     if not await db.indexes.count({"ready": True}):
-        return not_found("Could not find a virus index build. Build at least one index before running analyses.")
-=======
-    sample_rights = await db.samples.find_one({"_id": sample_id}, virtool.sample.RIGHTS_PROJECTION)
-
-    if not sample_rights:
-        return not_found()
->>>>>>> 6ce71f03
-
-    read, write = virtool.sample.get_sample_rights(sample_rights, req["client"])
-
-    if not read or not write:
-        return insufficient_rights()
+        return not_found("Ready index not found")
 
     # Generate a unique _id for the analysis entry
     document = await virtool.sample_analysis.new(
