--- conflicted
+++ resolved
@@ -5,11 +5,7 @@
 import virtool.app_settings
 import virtool.job_resources
 import virtool.utils
-<<<<<<< HEAD
-from virtool.handlers.utils import conflict, invalid_input, json_response, not_found, protected, validation
-=======
 from virtool.handlers.utils import conflict, json_response, protected, validation
->>>>>>> 4fc898e3
 
 
 async def get(req):
@@ -27,52 +23,11 @@
     raw_data = await req.json()
     data = {key: req["data"][key] for key in raw_data}
 
-<<<<<<< HEAD
-    proc = data.get("proc", False)
-    mem = data.get("mem", False)
-=======
     proc = data.get("proc", None)
     mem = data.get("mem", None)
->>>>>>> 4fc898e3
 
-    settings = req.app["settings"].data
+    settings = req.app["settings"]
 
-    if proc or mem:
-
-        resources = virtool.job_resources.get()
-
-        if proc:
-            if proc > len(resources["proc"]):
-                return conflict("Exceeds system processor count")
-
-            task_proc = max(settings[key] for key in virtool.app_settings.TASK_SPECIFIC_LIMIT_KEYS if "_proc" in key)
-
-            if proc < task_proc:
-                return conflict("Less than a task-specific proc limit")
-
-        if mem:
-            if mem > resources["mem"]["total"] / 1000000000:
-                return conflict("Exceeds system memory")
-
-            task_mem = max(settings[key] for key in virtool.app_settings.TASK_SPECIFIC_LIMIT_KEYS if "_mem" in key)
-
-            if mem < task_mem:
-                return conflict("Less than a task-specific mem limit")
-
-    for key in virtool.app_settings.TASK_SPECIFIC_LIMIT_KEYS:
-        if key in data:
-            value = data[key]
-
-            if "_proc" in key and value > proc:
-                return conflict("Exceeds proc resource limit")
-
-            if "_mem" in key and value > mem:
-                return conflict("Exceeds mem resource specific limit")
-
-    app_settings = req.app["settings"]
-
-<<<<<<< HEAD
-=======
     error_message = virtool.app_settings.check_resource_limits(proc, mem, settings.data)
 
     if error_message:
@@ -88,7 +43,6 @@
 
     app_settings = req.app["settings"]
 
->>>>>>> 4fc898e3
     app_settings.update(data)
 
     await app_settings.write()
