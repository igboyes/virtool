import { RelativeTime } from "../RelativeTime";

const RealDate = Date;

describe("<RelativeTime />", () => {
    let props;

    beforeEach(() => {
        props = {
            time: "2019-02-10T17:11:00.000000Z"
        };
    });

    beforeAll(() => {
        Date.now = jest.fn(() => new Date("2019-04-22T10:20:30Z"));
    });

    it("should render", () => {
        // formatDistanceStrict.mockReturnValue("2 days ago");
        // Date.now = jest.fn(() => new Date("2019-04-22T10:20:30Z"));
        const wrapper = shallow(<RelativeTime {...props} />);
        expect(wrapper).toMatchSnapshot();
    });

    it("componentDidMount() should update this.interval", () => {
        const wrapper = shallow(<RelativeTime {...props} />);
        expect(wrapper.instance().interval).toBe(8);
    });

    it("componentDidUpdate() should update timeString when [prevProps.time !== this.props.time] and [newTimeString !== this.state.timeString]", () => {
        const wrapper = shallow(<RelativeTime {...props} />);
        wrapper.setProps({ ...props, time: "2020-01-10T12:21:00.000000Z" });
        expect(wrapper.state()).toEqual({
            time: "2020-01-10T12:21:00.000000Z",
<<<<<<< HEAD
            timeString: "in 9 months"
=======
            timeString: "4 days ago"
>>>>>>> 20b0f9c7
        });
    });

    it("componentDidUpdate() should not call update when [prevProps.time === this.props.time]", () => {
        const wrapper = shallow(<RelativeTime {...props} />);
        wrapper.setProps({ ...props, time: "2020-02-14T17:12:00.000000Z" });
        wrapper.instance().update = jest.fn();
        expect(wrapper.instance().update).not.toHaveBeenCalled();
    });

    it("componentWillUnmount() should update this.interval", () => {
        const wrapper = shallow(<RelativeTime {...props} />);
        wrapper.instance().interval = 14;
        window.clearInterval = jest.fn();
        wrapper.unmount();
        expect(window.clearInterval).toHaveBeenCalledWith(14);
    });

    afterAll(() => {
        Date = RealDate;
    });
});<|MERGE_RESOLUTION|>--- conflicted
+++ resolved
@@ -29,14 +29,13 @@
 
     it("componentDidUpdate() should update timeString when [prevProps.time !== this.props.time] and [newTimeString !== this.state.timeString]", () => {
         const wrapper = shallow(<RelativeTime {...props} />);
-        wrapper.setProps({ ...props, time: "2020-01-10T12:21:00.000000Z" });
+        const time = "2019-01-10T12:21:00.000000Z";
+
+        wrapper.setProps({ ...props, time });
+
         expect(wrapper.state()).toEqual({
-            time: "2020-01-10T12:21:00.000000Z",
-<<<<<<< HEAD
-            timeString: "in 9 months"
-=======
-            timeString: "4 days ago"
->>>>>>> 20b0f9c7
+            time,
+            timeString: "3 months ago"
         });
     });
 
