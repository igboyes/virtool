import React from "react";
import { connect } from "react-redux";
import { Modal } from "react-bootstrap";
import styled from "styled-components";
import { createReference } from "../actions";
import { clearError } from "../../errors/actions";

import { Alert, Button, ButtonToolbar } from "../../base";
import { getTargetChange } from "../../utils/utils";
<<<<<<< HEAD
import { DataTypeSelection } from "./DataTypeSelection";
import ReferenceForm from "./Form";
=======
import { ReferenceForm } from "./Form";

const Container = styled.div`
    display: flex;
    flex-direction: column;
    margin: 15px;
`;
>>>>>>> d7dc5e73

const getInitialState = () => ({
    name: "",
    description: "",
    dataType: "genome",
    organism: "",
    errorName: "",
    errorDataType: "",
    mode: "create"
});

export class CreateReference extends React.Component {
    constructor(props) {
        super(props);
        this.state = getInitialState();
    }

    handleChange = e => {
        const { name, value, error } = getTargetChange(e.target);

        this.setState({
            [name]: value,
            [error]: ""
        });
    };

    handleChangeDataType = dataType => {
        this.setState({ dataType });
    };

    handleSubmit = e => {
        e.preventDefault();

        if (!this.state.name.length) {
            this.setState({ errorName: "Required Field" });
        }

        if (!this.state.dataType.length) {
            this.setState({ errorDataType: "Required Field" });
        }

        if (this.state.name.length && this.state.dataType.length) {
            this.props.onSubmit(this.state.name, this.state.description, this.state.dataType, this.state.organism);
        }
    };

    render() {
        return (
            <Container>
                <form onSubmit={this.handleSubmit}>
                    <Alert>
                        <strong>Create an empty reference.</strong>
                    </Alert>
<<<<<<< HEAD
                    <ReferenceForm state={this.state} onChange={this.handleChange} />
                    <DataTypeSelection onSelect={this.handleChangeDataType} dataType={this.state.dataType} />
                </Modal.Body>

                <Modal.Footer>
                    <ButtonToolbar>
                        <Button type="submit" icon="save" bsStyle="primary">
                            Save
                        </Button>
                    </ButtonToolbar>
                </Modal.Footer>
            </form>
=======
                    <ReferenceForm
                        description={this.state.description}
                        errorFile={this.state.errorFile}
                        errorName={this.state.errorName}
                        errorSelect={this.state.errorSelect}
                        name={this.state.name}
                        mode={this.state.mode}
                        organism={this.state.organism}
                        onChange={this.handleChange}
                    />
                    <Modal.Footer>
                        <ButtonToolbar>
                            <Button type="submit" icon="save" bsStyle="primary">
                                Save
                            </Button>
                        </ButtonToolbar>
                    </Modal.Footer>
                </form>
            </Container>
>>>>>>> d7dc5e73
        );
    }
}

export const mapDispatchToProps = dispatch => ({
    onSubmit: (name, description, dataType, organism) => {
        dispatch(createReference(name, description, dataType, organism));
    },

    onClearError: error => {
        dispatch(clearError(error));
    }
});

export default connect(
    null,
    mapDispatchToProps
)(CreateReference);<|MERGE_RESOLUTION|>--- conflicted
+++ resolved
@@ -7,10 +7,7 @@
 
 import { Alert, Button, ButtonToolbar } from "../../base";
 import { getTargetChange } from "../../utils/utils";
-<<<<<<< HEAD
 import { DataTypeSelection } from "./DataTypeSelection";
-import ReferenceForm from "./Form";
-=======
 import { ReferenceForm } from "./Form";
 
 const Container = styled.div`
@@ -18,7 +15,6 @@
     flex-direction: column;
     margin: 15px;
 `;
->>>>>>> d7dc5e73
 
 const getInitialState = () => ({
     name: "",
@@ -72,30 +68,17 @@
                     <Alert>
                         <strong>Create an empty reference.</strong>
                     </Alert>
-<<<<<<< HEAD
-                    <ReferenceForm state={this.state} onChange={this.handleChange} />
-                    <DataTypeSelection onSelect={this.handleChangeDataType} dataType={this.state.dataType} />
-                </Modal.Body>
-
-                <Modal.Footer>
-                    <ButtonToolbar>
-                        <Button type="submit" icon="save" bsStyle="primary">
-                            Save
-                        </Button>
-                    </ButtonToolbar>
-                </Modal.Footer>
-            </form>
-=======
                     <ReferenceForm
                         description={this.state.description}
                         errorFile={this.state.errorFile}
+                        errorSelect={this.state.errorSelect}
                         errorName={this.state.errorName}
-                        errorSelect={this.state.errorSelect}
                         name={this.state.name}
                         mode={this.state.mode}
                         organism={this.state.organism}
                         onChange={this.handleChange}
                     />
+                    <DataTypeSelection onSelect={this.handleChangeDataType} dataType={this.state.dataType} />
                     <Modal.Footer>
                         <ButtonToolbar>
                             <Button type="submit" icon="save" bsStyle="primary">
@@ -105,7 +88,6 @@
                     </Modal.Footer>
                 </form>
             </Container>
->>>>>>> d7dc5e73
         );
     }
 }
